--- conflicted
+++ resolved
@@ -176,12 +176,6 @@
 
         /// Keep the factory object alive which is responsible for the given
         /// component type. This a purely internal function allowing to work
-<<<<<<< HEAD
-        /// around certain compiler specific problems related to dynamic
-        /// loading of external libraries.
-        virtual bool keep_factory_alive(components::component_type type) = 0;
-
-=======
         /// around certain library specific problems related to dynamic
         /// loading of external libraries.
         virtual bool keep_factory_alive(components::component_type type) = 0;
@@ -193,7 +187,6 @@
         /// zero.
         virtual hpx::util::io_service_pool* get_thread_pool(char const* name) = 0;
 
->>>>>>> 751812a1
     protected:
         void init_tss();
         void deinit_tss();
@@ -542,10 +535,6 @@
         ///             application (uninstall performance counters, etc.)
         void add_shutdown_function(HPX_STD_FUNCTION<void()> const& f);
 
-<<<<<<< HEAD
-        bool keep_factory_alive(components::component_type type);
-
-=======
         /// Keep the factory object alive which is responsible for the given
         /// component type. This a purely internal function allowing to work
         /// around certain library specific problems related to dynamic
@@ -559,7 +548,6 @@
         /// zero.
         hpx::util::io_service_pool* get_thread_pool(char const* name);
 
->>>>>>> 751812a1
     private:
         void init_tss(char const* context);
         void deinit_tss();
