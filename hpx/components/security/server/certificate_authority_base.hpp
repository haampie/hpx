--- conflicted
+++ resolved
@@ -51,12 +51,8 @@
             certificate_authority_base
           , is_valid);
 
-<<<<<<< HEAD
-        virtual naming::gid_type get_base_gid(naming::gid_type const assign_gid = naming::invalid_gid) const = 0;
-=======
         virtual naming::gid_type get_base_gid(
             naming::gid_type const& assign_gid = naming::invalid_gid) const = 0;
->>>>>>> 2d4555a1
 
     protected:
         key_pair key_pair_;
