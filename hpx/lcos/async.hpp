//  Copyright (c) 2007-2014 Hartmut Kaiser
//
//  Distributed under the Boost Software License, Version 1.0. (See accompanying
//  file LICENSE_1_0.txt or copy at http://www.boost.org/LICENSE_1_0.txt)

///////////////////////////////////////////////////////////////////////////////
#ifndef BOOST_PP_IS_ITERATING

#if !defined(HPX_LCOS_ASYNC_SEP_28_2011_0840AM)
#define HPX_LCOS_ASYNC_SEP_28_2011_0840AM

#include <hpx/hpx_fwd.hpp>
#include <hpx/traits/component_type_is_compatible.hpp>
#include <hpx/runtime/actions/action_support.hpp>
#include <hpx/lcos/packaged_action.hpp>
#include <hpx/lcos/future.hpp>
#include <hpx/lcos/async_fwd.hpp>

#include <boost/preprocessor/repeat.hpp>
#include <boost/preprocessor/iterate.hpp>
#include <boost/preprocessor/repetition/enum_params.hpp>
#include <boost/preprocessor/repetition/enum_binary_params.hpp>

///////////////////////////////////////////////////////////////////////////////
namespace hpx
{
    namespace detail
    {
        BOOST_FORCEINLINE bool has_async_policy(BOOST_SCOPED_ENUM(launch) policy)
        {
            return (static_cast<int>(policy) &
                (static_cast<int>(launch::async)|static_cast<int>(launch::task))) ?
                    true : false;
        }

        template <typename Action, typename Result>
        struct sync_local_invoke_0
        {
            BOOST_FORCEINLINE static lcos::future<Result> call(
                naming::id_type const& gid, naming::address const& /*addr*/)
            {
                lcos::packaged_action<Action, Result> p;
                p.apply(launch::sync, gid);
                return p.get_future();
            }
        };

        template <typename Action, typename R>
        struct sync_local_invoke_0<Action, lcos::future<R> >
        {
            BOOST_FORCEINLINE static lcos::future<R> call(
                naming::id_type const& /*gid*/, naming::address const& addr)
            {
                HPX_ASSERT(traits::component_type_is_compatible<
                    typename Action::component_type>::call(addr));
                return Action::execute_function(addr.address_,
                    util::forward_as_tuple());
            }
        };

        ///////////////////////////////////////////////////////////////////////
        template <typename T>
        struct keep_id_alive
        {
            explicit keep_id_alive(naming::id_type const& gid)
              : gid_(gid)
            {}

            T operator()(lcos::future<T> && f) const
            {
                return f.get();
            }

            naming::id_type gid_;
        };
    }

    ///////////////////////////////////////////////////////////////////////////
    template <typename Action>
    lcos::future<
        typename traits::promise_local_result<
            typename hpx::actions::extract_action<Action>::remote_result_type
        >::type>
    async(BOOST_SCOPED_ENUM(launch) policy, naming::id_type const& gid)
    {
        typedef typename hpx::actions::extract_action<Action>::type action_type;
        typedef typename traits::promise_local_result<
            typename action_type::remote_result_type
        >::type result_type;

        naming::address addr;
        if (policy == launch::sync && agas::is_local_address_cached(gid, addr))
        {
            return detail::sync_local_invoke_0<action_type, result_type>::
                call(gid, addr);
        }

        lcos::packaged_action<action_type, result_type> p;

        bool target_is_managed = gid.get_management_type() == naming::id_type::managed;
        if (policy == launch::sync || detail::has_async_policy(policy))
        {
            naming::id_type target(gid);
            if (target_is_managed)
                target = naming::id_type(gid.get_gid(), naming::id_type::unmanaged);

            if (addr)
<<<<<<< HEAD
                p.apply(policy, std::move(addr), gid);
=======
                p.apply(policy, addr, target);
>>>>>>> 9c7bf67a
            else
                p.apply(policy, target);
        }

        // keep id alive, if needed - this allows to send the destination as an
        // unmanaged id
        if (target_is_managed)
        {
            using util::placeholders::_1;
            return p.get_future().then(
                    detail::keep_id_alive<result_type>(gid)
                );
        }

        return p.get_future();
    }

    template <typename Action>
    lcos::future<
        typename traits::promise_local_result<
            typename hpx::actions::extract_action<Action>::remote_result_type
        >::type>
    async(naming::id_type const& gid)
    {
        return async<Action>(launch::all, gid);
    }

    ///////////////////////////////////////////////////////////////////////////
    template <typename Component, typename Result,
        typename Arguments, typename Derived>
    lcos::future<
        typename traits::promise_local_result<
            typename hpx::actions::extract_action<Derived>::remote_result_type
        >::type>
    async(BOOST_SCOPED_ENUM(launch) policy,
        hpx::actions::action<
            Component, Result, Arguments, Derived
        > /*act*/, naming::id_type const& gid)
    {
        return async<Derived>(policy, gid);
    }

    template <typename Component, typename Result,
        typename Arguments, typename Derived>
    lcos::future<
        typename traits::promise_local_result<
            typename hpx::actions::extract_action<Derived>::remote_result_type
        >::type>
    async(
        hpx::actions::action<
            Component, Result, Arguments, Derived
        > const & /*act*/, naming::id_type const& gid)
    {
        return async<Derived>(launch::all, gid);
    }
}

#if !defined(HPX_USE_PREPROCESSOR_LIMIT_EXPANSION)
#  include <hpx/lcos/preprocessed/async.hpp>
#else

#if defined(__WAVE__) && defined(HPX_CREATE_PREPROCESSED_FILES)
#  pragma wave option(preserve: 1, line: 0, output: "preprocessed/async_" HPX_LIMIT_STR ".hpp")
#endif

#define BOOST_PP_ITERATION_PARAMS_1                                           \
    (3, (1, HPX_ACTION_ARGUMENT_LIMIT,                                        \
    "hpx/lcos/async.hpp"))                                                    \
    /**/

#include BOOST_PP_ITERATE()

#if defined(__WAVE__) && defined (HPX_CREATE_PREPROCESSED_FILES)
#  pragma wave option(output: null)
#endif

#endif // !defined(HPX_USE_PREPROCESSOR_LIMIT_EXPANSION)

#endif

///////////////////////////////////////////////////////////////////////////////
//  Preprocessor vertical repetition code
///////////////////////////////////////////////////////////////////////////////
#else // defined(BOOST_PP_IS_ITERATING)

#define N BOOST_PP_ITERATION()

namespace hpx
{
    namespace detail
    {
        template <typename Action, typename Result>
        struct BOOST_PP_CAT(sync_local_invoke_, N)
        {
            template <BOOST_PP_ENUM_PARAMS(N, typename Arg)>
            BOOST_FORCEINLINE static lcos::future<Result> call(
                naming::id_type const& gid, naming::address const&,
                HPX_ENUM_FWD_ARGS(N, Arg, arg))
            {
                lcos::packaged_action<Action, Result> p;
                p.apply(launch::sync, gid, HPX_ENUM_FORWARD_ARGS(N, Arg, arg));
                return p.get_future();
            }
        };

        template <typename Action, typename R>
        struct BOOST_PP_CAT(sync_local_invoke_, N)<Action, lcos::future<R> >
        {
            template <BOOST_PP_ENUM_PARAMS(N, typename Arg)>
            BOOST_FORCEINLINE static lcos::future<R> call(
                boost::mpl::true_, naming::id_type const&,
                naming::address const& addr, HPX_ENUM_FWD_ARGS(N, Arg, arg))
            {
                HPX_ASSERT(traits::component_type_is_compatible<
                    typename Action::component_type>::call(addr));
                return Action::execute_function(addr.address_,
                    util::forward_as_tuple(HPX_ENUM_FORWARD_ARGS(N, Arg, arg)));
            }
        };
    }

    ///////////////////////////////////////////////////////////////////////////
    template <typename Action, BOOST_PP_ENUM_PARAMS(N, typename Arg)>
    lcos::future<
        typename traits::promise_local_result<
            typename hpx::actions::extract_action<Action>::remote_result_type
        >::type>
    async(BOOST_SCOPED_ENUM(launch) policy, naming::id_type const& gid,
        HPX_ENUM_FWD_ARGS(N, Arg, arg))
    {
        typedef typename hpx::actions::extract_action<Action>::type action_type;
        typedef typename traits::promise_local_result<
            typename action_type::remote_result_type
        >::type result_type;

        naming::address addr;
        if (policy == launch::sync && agas::is_local_address_cached(gid, addr))
        {
            return detail::BOOST_PP_CAT(sync_local_invoke_, N)<action_type, result_type>::
                call(gid, addr, HPX_ENUM_FORWARD_ARGS(N, Arg, arg));
        }

        lcos::packaged_action<action_type, result_type> p;

        bool target_is_managed = gid.get_management_type() == naming::id_type::managed;
        if (policy == launch::sync || detail::has_async_policy(policy))
        {
            naming::id_type target(gid);
            if (target_is_managed)
                target = naming::id_type(gid.get_gid(), naming::id_type::unmanaged);

            if (addr)
<<<<<<< HEAD
                p.apply(policy, std::move(addr), gid, HPX_ENUM_FORWARD_ARGS(N, Arg, arg));
=======
                p.apply(policy, addr, target, HPX_ENUM_FORWARD_ARGS(N, Arg, arg));
>>>>>>> 9c7bf67a
            else
                p.apply(policy, target, HPX_ENUM_FORWARD_ARGS(N, Arg, arg));
        }

        // keep id alive, if needed - this allows to send the destination as an
        // unmanaged id
        if (target_is_managed)
        {
            using util::placeholders::_1;
            return p.get_future().then(
                    detail::keep_id_alive<result_type>(gid)
                );
        }

        return p.get_future();
    }

    template <typename Action, BOOST_PP_ENUM_PARAMS(N, typename Arg)>
    lcos::future<
        typename traits::promise_local_result<
            typename hpx::actions::extract_action<Action>::remote_result_type
        >::type>
    async(naming::id_type const& gid, HPX_ENUM_FWD_ARGS(N, Arg, arg))
    {
        return async<Action>(launch::all, gid,
            HPX_ENUM_FORWARD_ARGS(N, Arg, arg));
    }

    ///////////////////////////////////////////////////////////////////////////
    template <typename Component, typename Result,
        typename Arguments, typename Derived, BOOST_PP_ENUM_PARAMS(N, typename Arg)>
    lcos::future<
        typename traits::promise_local_result<
            typename hpx::actions::extract_action<Derived>::remote_result_type
        >::type>
    async(BOOST_SCOPED_ENUM(launch) policy,
        hpx::actions::action<
            Component, Result, Arguments, Derived
        > const & /*act*/, naming::id_type const& gid, HPX_ENUM_FWD_ARGS(N, Arg, arg))
    {
        return async<Derived>(policy, gid,
            HPX_ENUM_FORWARD_ARGS(N, Arg, arg));
    }

    template <typename Component, typename Result,
        typename Arguments, typename Derived, BOOST_PP_ENUM_PARAMS(N, typename Arg)>
    lcos::future<
        typename traits::promise_local_result<
            typename hpx::actions::extract_action<Derived>::remote_result_type
        >::type>
    async(
        hpx::actions::action<
            Component, Result, Arguments, Derived
        > /*act*/ const &, naming::id_type const& gid, HPX_ENUM_FWD_ARGS(N, Arg, arg))
    {
        return async<Derived>(launch::all, gid,
            HPX_ENUM_FORWARD_ARGS(N, Arg, arg));
    }
}

#undef N

#endif<|MERGE_RESOLUTION|>--- conflicted
+++ resolved
@@ -105,11 +105,7 @@
                 target = naming::id_type(gid.get_gid(), naming::id_type::unmanaged);
 
             if (addr)
-<<<<<<< HEAD
                 p.apply(policy, std::move(addr), gid);
-=======
-                p.apply(policy, addr, target);
->>>>>>> 9c7bf67a
             else
                 p.apply(policy, target);
         }
@@ -262,11 +258,7 @@
                 target = naming::id_type(gid.get_gid(), naming::id_type::unmanaged);
 
             if (addr)
-<<<<<<< HEAD
                 p.apply(policy, std::move(addr), gid, HPX_ENUM_FORWARD_ARGS(N, Arg, arg));
-=======
-                p.apply(policy, addr, target, HPX_ENUM_FORWARD_ARGS(N, Arg, arg));
->>>>>>> 9c7bf67a
             else
                 p.apply(policy, target, HPX_ENUM_FORWARD_ARGS(N, Arg, arg));
         }
