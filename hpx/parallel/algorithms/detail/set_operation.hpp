//  Copyright (c) 2007-2015 Hartmut Kaiser
//
//  Distributed under the Boost Software License, Version 1.0. (See accompanying
//  file LICENSE_1_0.txt or copy at http://www.boost.org/LICENSE_1_0.txt)

#if !defined(HPX_PARALLEL_ALGORITHMS_SET_OPERATION_MAR_06_2015_0704PM)
#define HPX_PARALLEL_ALGORITHMS_SET_OPERATION_MAR_06_2015_0704PM

#include <hpx/config.hpp>
#include <hpx/parallel/config/inline_namespace.hpp>
#include <hpx/parallel/executors/executor_traits.hpp>
#include <hpx/parallel/executors/executor_information_traits.hpp>
#include <hpx/parallel/execution_policy.hpp>
#include <hpx/parallel/util/detail/algorithm_result.hpp>
#include <hpx/parallel/util/partitioner.hpp>
#include <hpx/parallel/util/foreach_partitioner.hpp>

#include <boost/mpl/if.hpp>
#include <boost/type_traits/is_scalar.hpp>
#include <boost/shared_array.hpp>

namespace hpx { namespace parallel { HPX_INLINE_NAMESPACE(v1) { namespace detail
{
    /// \cond NOINTERNAL

    ///////////////////////////////////////////////////////////////////////////
    template <typename OutIter>
    struct set_operations_buffer
    {
        template <typename T>
        class rewritable_ref
        {
        public:
            rewritable_ref() : item_(0) {}
            rewritable_ref(T const& item) : item_(item) {}

            rewritable_ref& operator= (T const& item)
            {
                item_ = &item;
                return *this;
            }

            operator T const&() const
            {
                HPX_ASSERT(item_ != 0);
                return *item_;
            }

        private:
            T const* item_;
        };

        typedef typename std::iterator_traits<OutIter>::value_type value_type;
        typedef typename boost::mpl::if_<
            boost::is_scalar<value_type>, value_type, rewritable_ref<value_type>
        >::type type;
    };

    struct set_chunk_data
    {
        std::size_t start;
        std::size_t len;
        std::size_t start_index;
    };

    ///////////////////////////////////////////////////////////////////////////
    template <typename ExPolicy, typename RanIter1, typename RanIter2,
        typename OutIter, typename F, typename Combiner, typename SetOp>
    typename util::detail::algorithm_result<ExPolicy, OutIter>::type
    set_operation(ExPolicy policy,
        RanIter1 first1, RanIter1 last1, RanIter2 first2, RanIter2 last2,
        OutIter dest, F && f, Combiner && combiner, SetOp && setop)
    {
        typedef util::detail::algorithm_result<ExPolicy, OutIter> result;
        typedef typename std::iterator_traits<RanIter1>::difference_type
            difference_type1;
        typedef typename std::iterator_traits<RanIter2>::difference_type
            difference_type2;

        // allocate intermediate buffers
        difference_type1 len1 = std::distance(first1, last1);
        difference_type2 len2 = std::distance(first2, last2);

        typedef typename set_operations_buffer<OutIter>::type buffer_type;
        boost::shared_array<buffer_type> buffer(
            new buffer_type[combiner(len1, len2)]);

        typedef typename ExPolicy::executor_type executor_type;
<<<<<<< HEAD
        std::size_t cores = executor_information_traits<executor_type>::
            os_thread_count(policy.executor());
=======
        std::size_t cores = executor_traits<executor_type>::
            processing_units_count(policy.executor(), policy.parameters());

>>>>>>> 9f8d4120
        std::size_t step = (len1 + cores - 1) / cores;
        boost::shared_array<set_chunk_data> chunks(new set_chunk_data[cores]);

        // fill the buffer piecewise
        return parallel::util::partitioner<ExPolicy, OutIter, void>::call(
            policy, chunks.get(), cores,
            // first step, is applied to all partitions
            [=](set_chunk_data* curr_chunk, std::size_t part_size)
            {
                HPX_ASSERT(part_size == 1);

                // find start in sequence 1
                std::size_t start1 = (curr_chunk - chunks.get()) * step;
                std::size_t end1 = (std::min)(start1 + step, std::size_t(len1));

                bool first_partition = (start1 == 0);
                bool last_partition = (end1 == std::size_t(len1));

                // all but the last chunk require special handling
                if (!last_partition)
                {
                    // this chunk will be handled by the next one if all
                    // elements of this partition are equal
                    if (!f(first1[start1], first1[end1 + 1]))
                        return;

                    // move backwards to find earliest element which is equal to
                    // the last element of the current chunk
                    while (end1 != 0 && !f(first1[end1 - 1], first1[end1]))
                        --end1;
                }

                // move backwards to find earliest element which is equal to
                // the first element of the current chunk
                while (start1 != 0 && !f(first1[start1 - 1], first1[start1]))
                    --start1;

                // find start and end in sequence 2
                std::size_t start2 = 0;
                if (!first_partition)
                {
                    start2 =
                        std::lower_bound(
                            first2, first2 + len2, first1[start1], f
                        ) - first2;
                }

                std::size_t end2 = len2;
                if (!last_partition)
                {
                    end2 =
                        std::lower_bound(
                            first2 + start2, first2 + len2, first1[end1], f
                        ) - first2;
                }

                // perform requested set-operation into the proper place of the
                // intermediate buffer
                curr_chunk->start = combiner(start1, start2);
                auto buffer_dest = buffer.get() + curr_chunk->start;
                curr_chunk->len =
                    setop(first1 + start1, first1 + end1,
                          first2 + start2, first2 + end2, buffer_dest, f
                    ) - buffer_dest;
            },
            // second step, is executed after all partitions are done running
            [buffer, chunks, cores, dest](std::vector<future<void> >&&) -> OutIter
            {
                // accumulate real length
                set_chunk_data* chunk = chunks.get();
                chunk->start_index = 0;
                for (size_t i = 1; i != cores; ++i)
                {
                    set_chunk_data* curr_chunk = chunk++;
                    chunk->start_index =
                        curr_chunk->start_index + curr_chunk->len;
                }

                // finally, copy data to destination
                parallel::util::foreach_n_partitioner<
                        hpx::parallel::parallel_execution_policy
                    >::call(par, chunks.get(), cores,
                        [buffer, dest](set_chunk_data* chunk, std::size_t)
                        {
                            std::copy(buffer.get() + chunk->start,
                                buffer.get() + chunk->start + chunk->len,
                                dest + chunk->start_index);
                        });

                return dest;
            },
            1);
    }

    /// \endcond
}}}}

#endif<|MERGE_RESOLUTION|>--- conflicted
+++ resolved
@@ -86,14 +86,9 @@
             new buffer_type[combiner(len1, len2)]);
 
         typedef typename ExPolicy::executor_type executor_type;
-<<<<<<< HEAD
         std::size_t cores = executor_information_traits<executor_type>::
-            os_thread_count(policy.executor());
-=======
-        std::size_t cores = executor_traits<executor_type>::
             processing_units_count(policy.executor(), policy.parameters());
 
->>>>>>> 9f8d4120
         std::size_t step = (len1 + cores - 1) / cores;
         boost::shared_array<set_chunk_data> chunks(new set_chunk_data[cores]);
 
