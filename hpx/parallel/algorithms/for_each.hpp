//  Copyright (c) 2007-2015 Hartmut Kaiser
//
//  Distributed under the Boost Software License, Version 1.0. (See accompanying
//  file LICENSE_1_0.txt or copy at http://www.boost.org/LICENSE_1_0.txt)

/// \file parallel/algorithms/for_each.hpp

#if !defined(HPX_PARALLEL_DETAIL_FOR_EACH_MAY_29_2014_0932PM)
#define HPX_PARALLEL_DETAIL_FOR_EACH_MAY_29_2014_0932PM

#include <hpx/config.hpp>
#include <hpx/util/move.hpp>
#include <hpx/util/invoke.hpp>
#include <hpx/traits/segmented_iterator_traits.hpp>
#include <hpx/traits/is_callable.hpp>
#include <hpx/traits/is_iterator.hpp>
#include <hpx/traits/concepts.hpp>

#include <hpx/parallel/config/inline_namespace.hpp>
#include <hpx/parallel/execution_policy.hpp>
#include <hpx/parallel/algorithms/detail/dispatch.hpp>
#include <hpx/parallel/algorithms/detail/is_negative.hpp>
#include <hpx/parallel/util/detail/algorithm_result.hpp>
#include <hpx/parallel/util/foreach_partitioner.hpp>
#include <hpx/parallel/util/loop.hpp>
#include <hpx/parallel/util/projection_identity.hpp>
#include <hpx/parallel/traits/projected.hpp>

#include <algorithm>
#include <iterator>
#include <type_traits>

#include <boost/utility/enable_if.hpp>
#include <boost/type_traits/is_base_of.hpp>
#include <boost/type_traits/is_same.hpp>

namespace hpx { namespace parallel { HPX_INLINE_NAMESPACE(v1)
{
    ///////////////////////////////////////////////////////////////////////////
    // for_each_n
    namespace detail
    {
        /// \cond NOINTERNAL
        template <typename Iter>
        struct for_each_n : public detail::algorithm<for_each_n<Iter>, Iter>
        {
            for_each_n()
              : for_each_n::algorithm("for_each_n")
            {}

            template <typename ExPolicy, typename F,
                typename Proj = util::projection_identity>
            static Iter
            sequential(ExPolicy, Iter first, std::size_t count, F && f,
                Proj && proj = Proj())
            {
                return util::loop_n(first, count,
                    [&f, &proj](Iter curr)
                    {
                        hpx::util::invoke(f, hpx::util::invoke(proj, *curr));
                    });
            }

            template <typename ExPolicy, typename F,
                typename Proj = util::projection_identity>
            static typename util::detail::algorithm_result<ExPolicy, Iter>::type
            parallel(ExPolicy && policy, Iter first, std::size_t count,
                F && f, Proj && proj = Proj())
            {
                if (count != 0)
                {
<<<<<<< HEAD
                    return util::foreach_n_partitioner<ExPolicy>::call(
                        std::forward<ExPolicy>(policy), first, count,
                        [f, proj](Iter part_begin, std::size_t part_size)
=======
                    return util::foreach_partitioner<ExPolicy>::call(
                        policy, first, count,
                        [f, proj](std::size_t /*part_index*/,
                            Iter part_begin, std::size_t part_size)
>>>>>>> c12a53b6
                        {
                            // VS2015 bails out when proj or f are captured by
                            // ref
                            util::loop_n(
                                part_begin, part_size,
                                [=](Iter curr) mutable
                                {
                                    hpx::util::invoke(
                                        f, hpx::util::invoke(proj, *curr));
                                });
                        });
                }

                return util::detail::algorithm_result<ExPolicy, Iter>::get(
                    std::move(first));
            }
        };
        /// \endcond
    }

    /// Applies \a f to the result of dereferencing every iterator in the range
    /// [first, first + count), starting from first and proceeding to
    /// first + count - 1.
    ///
    /// \note   Complexity: Applies \a f exactly \a count times.
    ///
    /// If \a f returns a result, the result is ignored.
    ///
    /// If the type of \a first satisfies the requirements of a mutable
    /// iterator, \a f may apply non-constant functions through the
    /// dereferenced iterator.
    ///
    /// Unlike its sequential form, the parallel overload of
    /// \a for_each does not return a copy of its \a Function parameter,
    /// since parallelization may not permit efficient state
    /// accumulation.
    ///
    /// \tparam ExPolicy    The type of the execution policy to use (deduced).
    ///                     It describes the manner in which the execution
    ///                     of the algorithm may be parallelized and the manner
    ///                     in which it applies user-provided function objects.
    /// \tparam InIter      The type of the source iterators used (deduced).
    ///                     This iterator type must meet the requirements of an
    ///                     input iterator.
    /// \tparam Size        The type of the argument specifying the number of
    ///                     elements to apply \a f to.
    /// \tparam F           The type of the function/function object to use
    ///                     (deduced). Unlike its sequential form, the parallel
    ///                     overload of \a for_each requires \a F to meet the
    ///                     requirements of \a CopyConstructible.
    /// \tparam Proj        The type of an optional projection function. This
    ///                     defaults to \a util::projection_identity
    ///
    /// \param policy       The execution policy to use for the scheduling of
    ///                     the iterations.
    /// \param first        Refers to the beginning of the sequence of elements
    ///                     the algorithm will be applied to.
    /// \param count        Refers to the number of elements starting at
    ///                     \a first the algorithm will be applied to.
    /// \param f            Specifies the function (or function object) which
    ///                     will be invoked for each of the elements in the
    ///                     sequence specified by [first, last).
    ///                     The signature of this predicate
    ///                     should be equivalent to:
    ///                     \code
    ///                     <ignored> pred(const Type &a);
    ///                     \endcode \n
    ///                     The signature does not need to have const&. The
    ///                     type \a Type must be such that an object of
    ///                     type \a InIter can be dereferenced and then
    ///                     implicitly converted to Type.
    /// \param proj         Specifies the function (or function object) which
    ///                     will be invoked for each of the elements as a
    ///                     projection operation before the actual predicate
    ///                     \a f is invoked.
    ///
    /// The application of function objects in parallel algorithm
    /// invoked with an execution policy object of type
    /// \a sequential_execution_policy execute in sequential order in the
    /// calling thread.
    ///
    /// The application of function objects in parallel algorithm
    /// invoked with an execution policy object of type
    /// \a parallel_execution_policy or \a parallel_task_execution_policy are
    /// permitted to execute in an unordered fashion in unspecified
    /// threads, and indeterminately sequenced within each thread.
    ///
    /// \returns  The \a for_each_n algorithm returns a
    ///           \a hpx::future<InIter> if the execution policy is of
    ///           type
    ///           \a sequential_task_execution_policy or
    ///           \a parallel_task_execution_policy and returns \a InIter
    ///           otherwise.
    ///           It returns \a first + \a count for non-negative values of
    ///           \a count and \a first for negative values.
    ///
    template <typename ExPolicy, typename InIter, typename Size, typename F,
        typename Proj = util::projection_identity,
    HPX_CONCEPT_REQUIRES_(
        is_execution_policy<ExPolicy>::value &&
        hpx::traits::is_iterator<InIter>::value &&
        parallel::traits::is_projected<Proj, InIter>::value &&
        parallel::traits::is_indirect_callable<
            F, traits::projected<Proj, InIter>
        >::value)>
    typename util::detail::algorithm_result<ExPolicy, InIter>::type
    for_each_n(ExPolicy && policy, InIter first, Size count, F && f,
        Proj && proj = Proj())
    {
        typedef typename std::iterator_traits<InIter>::iterator_category
            iterator_category;

        static_assert(
            (boost::is_base_of<std::input_iterator_tag, iterator_category>::value),
            "Requires at least input iterator.");

        // if count is representing a negative value, we do nothing
        if (detail::is_negative(count))
        {
            return util::detail::algorithm_result<ExPolicy, InIter>::get(
                std::move(first));
        }

        typedef typename boost::mpl::or_<
            is_sequential_execution_policy<ExPolicy>,
            boost::is_same<std::input_iterator_tag, iterator_category>
        >::type is_seq;

        return detail::for_each_n<InIter>().call(
            std::forward<ExPolicy>(policy), is_seq(),
            first, std::size_t(count), std::forward<F>(f),
            std::forward<Proj>(proj));
    }

    ///////////////////////////////////////////////////////////////////////////
    // for_each
    namespace detail
    {
        /// \cond NOINTERNAL
        template <typename Iter>
        struct for_each : public detail::algorithm<for_each<Iter>, Iter>
        {
            for_each()
              : for_each::algorithm("for_each")
            {}

            template <typename ExPolicy, typename InIter, typename F,
                typename Proj>
            static Iter
            sequential(ExPolicy, InIter first, InIter last, F && f,
                Proj && proj)
            {
                return util::loop(first, last,
                    [&f, &proj](Iter curr)
                    {
                        f(hpx::util::invoke(proj, *curr));
                    });
            }

            template <typename ExPolicy, typename InIter, typename F>
            static InIter
            sequential(ExPolicy, InIter first, InIter last, F && f,
                util::projection_identity)
            {
                std::for_each(first, last, std::forward<F>(f));
                return last;
            }

            template <typename ExPolicy, typename InIter, typename F,
                typename Proj>
            static typename util::detail::algorithm_result<ExPolicy, InIter>::type
            parallel(ExPolicy && policy, InIter first, InIter last, F && f,
                Proj && proj)
            {
                return detail::for_each_n<Iter>().call(
                    std::forward<ExPolicy>(policy), boost::mpl::false_(),
                    first, std::distance(first, last), std::forward<F>(f),
                    std::forward<Proj>(proj));
            }
        };

        ///////////////////////////////////////////////////////////////////////
        // non-segmented implementation
        template <typename ExPolicy, typename InIter, typename F,
            typename Proj>
        inline typename util::detail::algorithm_result<ExPolicy, InIter>::type
        for_each_(ExPolicy && policy, InIter first, InIter last, F && f,
            Proj && proj, std::false_type)
        {
            typedef typename std::iterator_traits<InIter>::iterator_category
                iterator_category;

            typedef typename boost::mpl::or_<
                parallel::is_sequential_execution_policy<ExPolicy>,
                boost::is_same<std::input_iterator_tag, iterator_category>
            >::type is_seq;

            if (first == last)
            {
                typedef util::detail::algorithm_result<ExPolicy, InIter> result;
                return result::get(std::move(last));
            }

            return for_each<InIter>().call(
                std::forward<ExPolicy>(policy), is_seq(),
                first, last, std::forward<F>(f), std::forward<Proj>(proj));
        }

        // forward declare the segmented version of this algorithm
        template <typename ExPolicy, typename SegIter, typename F,
            typename Proj>
        inline typename util::detail::algorithm_result<ExPolicy, SegIter>::type
        for_each_(ExPolicy && policy, SegIter first, SegIter last, F && f,
            Proj && proj, std::true_type);

        /// \endcond
    }

    /// Applies \a f to the result of dereferencing every iterator in the
    /// range [first, last).
    ///
    /// \note   Complexity: Applies \a f exactly \a last - \a first times.
    ///
    /// If \a f returns a result, the result is ignored.
    ///
    /// If the type of \a first satisfies the requirements of a mutable
    /// iterator, \a f may apply non-constant functions through the
    /// dereferenced iterator.
    ///
    /// Unlike its sequential form, the parallel overload of
    /// \a for_each does not return a copy of its \a Function parameter,
    /// since parallelization may not permit efficient state
    /// accumulation.
    ///
    /// \tparam ExPolicy    The type of the execution policy to use (deduced).
    ///                     It describes the manner in which the execution
    ///                     of the algorithm may be parallelized and the manner
    ///                     in which it applies user-provided function objects.
    /// \tparam InIter      The type of the source iterators used (deduced).
    ///                     This iterator type must meet the requirements of an
    ///                     input iterator.
    /// \tparam F           The type of the function/function object to use
    ///                     (deduced). Unlike its sequential form, the parallel
    ///                     overload of \a for_each requires \a F to meet the
    ///                     requirements of \a CopyConstructible.
    /// \tparam Proj        The type of an optional projection function. This
    ///                     defaults to \a util::projection_identity
    ///
    /// \param policy       The execution policy to use for the scheduling of
    ///                     the iterations.
    /// \param first        Refers to the beginning of the sequence of elements
    ///                     the algorithm will be applied to.
    /// \param last         Refers to the end of the sequence of elements the
    ///                     algorithm will be applied to.
    /// \param f            Specifies the function (or function object) which
    ///                     will be invoked for each of the elements in the
    ///                     sequence specified by [first, last).
    ///                     The signature of this predicate
    ///                     should be equivalent to:
    ///                     \code
    ///                     <ignored> pred(const Type &a);
    ///                     \endcode \n
    ///                     The signature does not need to have const&. The
    ///                     type \a Type must be such that an object of
    ///                     type \a InIter can be dereferenced and then
    ///                     implicitly converted to Type.
    /// \param proj         Specifies the function (or function object) which
    ///                     will be invoked for each of the elements as a
    ///                     projection operation before the actual predicate
    ///                     \a f is invoked.
    ///
    /// The application of function objects in parallel algorithm
    /// invoked with an execution policy object of type
    /// \a sequential_execution_policy execute in sequential order in the
    /// calling thread.
    ///
    /// The application of function objects in parallel algorithm
    /// invoked with an execution policy object of type
    /// \a parallel_execution_policy or \a parallel_task_execution_policy are
    /// permitted to execute in an unordered fashion in unspecified
    /// threads, and indeterminately sequenced within each thread.
    ///
    /// \returns  The \a for_each algorithm returns a
    ///           \a hpx::future<InIter> if the execution policy is of
    ///           type
    ///           \a sequential_task_execution_policy or
    ///           \a parallel_task_execution_policy and returns \a InIter
    ///           otherwise.
    ///           It returns \a last.
    ///
    template <typename ExPolicy, typename InIter, typename F,
        typename Proj = util::projection_identity,
    HPX_CONCEPT_REQUIRES_(
        is_execution_policy<ExPolicy>::value &&
        hpx::traits::is_iterator<InIter>::value &&
        parallel::traits::is_projected<Proj, InIter>::value &&
        parallel::traits::is_indirect_callable<
            F, traits::projected<Proj, InIter>
        >::value)>
    typename util::detail::algorithm_result<ExPolicy, InIter>::type
    for_each(ExPolicy && policy, InIter first, InIter last, F && f,
        Proj && proj = Proj())
    {
        typedef typename std::iterator_traits<InIter>::iterator_category
            iterator_category;

        static_assert(
            (boost::is_base_of<std::input_iterator_tag, iterator_category>::value),
            "Requires at least input iterator.");

        typedef hpx::traits::segmented_iterator_traits<InIter> iterator_traits;
        typedef typename iterator_traits::is_segmented_iterator is_segmented;

        return detail::for_each_(
            std::forward<ExPolicy>(policy), first, last,
            std::forward<F>(f), std::forward<Proj>(proj), is_segmented());
    }
}}}

#endif<|MERGE_RESOLUTION|>--- conflicted
+++ resolved
@@ -69,16 +69,10 @@
             {
                 if (count != 0)
                 {
-<<<<<<< HEAD
-                    return util::foreach_n_partitioner<ExPolicy>::call(
+                    return util::foreach_partitioner<ExPolicy>::call(
                         std::forward<ExPolicy>(policy), first, count,
-                        [f, proj](Iter part_begin, std::size_t part_size)
-=======
-                    return util::foreach_partitioner<ExPolicy>::call(
-                        policy, first, count,
                         [f, proj](std::size_t /*part_index*/,
                             Iter part_begin, std::size_t part_size)
->>>>>>> c12a53b6
                         {
                             // VS2015 bails out when proj or f are captured by
                             // ref
