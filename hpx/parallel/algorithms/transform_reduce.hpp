--- conflicted
+++ resolved
@@ -238,10 +238,9 @@
     /// non-associative or non-commutative binary predicate.
     ///
     template <typename ExPolicy, typename InIter, typename T, typename Reduce,
-<<<<<<< HEAD
         typename Convert,
     HPX_CONCEPT_REQUIRES_(
-        is_execution_policy<ExPolicy>::value &&
+        execution::is_execution_policy<ExPolicy>::value &&
         hpx::traits::is_iterator<InIter>::value &&
         hpx::traits::is_callable<
                 Convert(typename std::iterator_traits<InIter>::value_type)
@@ -288,16 +287,7 @@
             >::value)>
     typename util::detail::algorithm_result<ExPolicy, T>::type
     transform_reduce(ExPolicy && policy, InIter first, InIter last,
-        Convert && conv_op, T init, Reduce && red_op)
-=======
-        typename Convert>
-    inline typename std::enable_if<
-        execution::is_execution_policy<ExPolicy>::value,
-        typename util::detail::algorithm_result<ExPolicy, T>::type
-    >::type
-    transform_reduce(ExPolicy&& policy, InIter first, InIter last,
         T init, Convert && conv_op, Reduce && red_op)
->>>>>>> a3201219
     {
         typedef hpx::traits::is_segmented_iterator<InIter> is_segmented;
 
