//  Copyright (c) 2007-2017 Hartmut Kaiser
//
//  Distributed under the Boost Software License, Version 1.0. (See accompanying
//  file LICENSE_1_0.txt or copy at http://www.boost.org/LICENSE_1_0.txt)

/// \file parallel/executors/thread_pool_executors.hpp

#if !defined(HPX_PARALLEL_EXECUTORS_THREAD_POOL_EXECUTORS_MAY_15_2015_0548PM)
#define HPX_PARALLEL_EXECUTORS_THREAD_POOL_EXECUTORS_MAY_15_2015_0548PM

#include <hpx/config.hpp>
#include <hpx/parallel/executors/thread_execution.hpp>
#include <hpx/parallel/executors/thread_execution_information.hpp>
#include <hpx/parallel/executors/thread_timed_execution.hpp>
#include <hpx/runtime/threads/executors/thread_pool_executors.hpp>

namespace hpx { namespace parallel { namespace execution
{
    ///////////////////////////////////////////////////////////////////////////
#if defined(HPX_HAVE_LOCAL_SCHEDULER)
    /// Creates a new local_queue_executor
    ///
    /// \param max_punits   [in] The maximum number of processing units to
    ///                     associate with the newly created executor.
    /// \param min_punits   [in] The minimum number of processing units to
    ///                     associate with the newly created executor
    ///                     (default: 1).
    ///
    using local_queue_executor = threads::executors::local_queue_executor;
#endif

#if defined(HPX_HAVE_STATIC_SCHEDULER)
    /// Creates a new static_queue_executor
    ///
    /// \param max_punits   [in] The maximum number of processing units to
    ///                     associate with the newly created executor.
    /// \param min_punits   [in] The minimum number of processing units to
    ///                     associate with the newly created executor
    ///                     (default: 1).
    ///
    using static_queue_executor = threads::executors::static_queue_executor;
#endif

    /// Creates a new local_priority_queue_executor
    ///
    /// \param max_punits   [in] The maximum number of processing units to
    ///                     associate with the newly created executor.
    /// \param min_punits   [in] The minimum number of processing units to
    ///                     associate with the newly created executor
    ///                     (default: 1).
    ///
<<<<<<< HEAD
    typedef threads::executors::local_priority_queue_executor
        local_priority_queue_executor;
=======
    using throttle_queue_executor = threads::executors::throttle_queue_executor;
#endif
>>>>>>> 847d58f5

#if defined(HPX_HAVE_STATIC_PRIORITY_SCHEDULER)
    /// Creates a new static_priority_queue_executor
    ///
    /// \param max_punits   [in] The maximum number of processing units to
    ///                     associate with the newly created executor.
    /// \param min_punits   [in] The minimum number of processing units to
    ///                     associate with the newly created executor
    ///                     (default: 1).
    ///
<<<<<<< HEAD
    typedef threads::executors::static_priority_queue_executor
        static_priority_queue_executor;
#endif
=======
    using local_priority_queue_executor =
        threads::executors::local_priority_queue_executor;
>>>>>>> 847d58f5


#if defined(HPX_HAVE_THROTTLING_SCHEDULER)
    /// Creates a new throttling_executor
    ///
    /// \param max_punits   [in] The maximum number of processing units to
    ///                     associate with the newly created executor.
    /// \param min_punits   [in] The minimum number of processing units to
    ///                     associate with the newly created executor
    ///                     (default: 1).
    ///
<<<<<<< HEAD
    typedef threads::executors::throttling_executor throttling_executor;
=======
    using static_priority_queue_executor =
        threads::executors::static_priority_queue_executor;
#endif
}}}

#if defined(HPX_HAVE_EXECUTOR_COMPATIBILITY)
#include <hpx/parallel/config/inline_namespace.hpp>
#include <hpx/parallel/executors/thread_executor_traits.hpp>

///////////////////////////////////////////////////////////////////////////////
// Compatibility layer
namespace hpx { namespace parallel { HPX_INLINE_NAMESPACE(v3)
{
    ///////////////////////////////////////////////////////////////////////////
#if defined(HPX_HAVE_LOCAL_SCHEDULER)
    using local_queue_executor =
        threads::executors::local_queue_executor;
#endif

#if defined(HPX_HAVE_STATIC_SCHEDULER)
    using static_queue_executor =
        threads::executors::static_queue_executor;
#endif

#if defined(HPX_HAVE_THROTTLE_SCHEDULER) && defined(HPX_HAVE_APEX)
    using throttle_queue_executor =
        threads::executors::throttle_queue_executor;
#endif

    using local_priority_queue_executor =
        threads::executors::local_priority_queue_executor;

#if defined(HPX_HAVE_STATIC_PRIORITY_SCHEDULER)
    using static_priority_queue_executor =
        threads::executors::static_priority_queue_executor;
>>>>>>> 847d58f5
#endif

}}}
#endif

#endif<|MERGE_RESOLUTION|>--- conflicted
+++ resolved
@@ -49,13 +49,8 @@
     ///                     associate with the newly created executor
     ///                     (default: 1).
     ///
-<<<<<<< HEAD
-    typedef threads::executors::local_priority_queue_executor
-        local_priority_queue_executor;
-=======
-    using throttle_queue_executor = threads::executors::throttle_queue_executor;
-#endif
->>>>>>> 847d58f5
+    using local_priority_queue_executor =
+        threads::executors::local_priority_queue_executor;
 
 #if defined(HPX_HAVE_STATIC_PRIORITY_SCHEDULER)
     /// Creates a new static_priority_queue_executor
@@ -66,16 +61,10 @@
     ///                     associate with the newly created executor
     ///                     (default: 1).
     ///
-<<<<<<< HEAD
-    typedef threads::executors::static_priority_queue_executor
-        static_priority_queue_executor;
+    using static_priority_queue_executor =
+        threads::executors::static_priority_queue_executor;
 #endif
-=======
-    using local_priority_queue_executor =
-        threads::executors::local_priority_queue_executor;
->>>>>>> 847d58f5
-
-
+    
 #if defined(HPX_HAVE_THROTTLING_SCHEDULER)
     /// Creates a new throttling_executor
     ///
@@ -85,11 +74,8 @@
     ///                     associate with the newly created executor
     ///                     (default: 1).
     ///
-<<<<<<< HEAD
-    typedef threads::executors::throttling_executor throttling_executor;
-=======
-    using static_priority_queue_executor =
-        threads::executors::static_priority_queue_executor;
+    using throttling_executor = 
+        threads::executors::throttling_executor;
 #endif
 }}}
 
@@ -112,9 +98,9 @@
         threads::executors::static_queue_executor;
 #endif
 
-#if defined(HPX_HAVE_THROTTLE_SCHEDULER) && defined(HPX_HAVE_APEX)
-    using throttle_queue_executor =
-        threads::executors::throttle_queue_executor;
+#if defined(HPX_HAVE_THROTTLING_SCHEDULER)
+    using throttling_executor = 
+        threads::executors::throttling_executor;
 #endif
 
     using local_priority_queue_executor =
@@ -123,7 +109,6 @@
 #if defined(HPX_HAVE_STATIC_PRIORITY_SCHEDULER)
     using static_priority_queue_executor =
         threads::executors::static_priority_queue_executor;
->>>>>>> 847d58f5
 #endif
 
 }}}
