//  Copyright (c)      2014 Thomas Heller
//  Copyright (c) 2007-2014 Hartmut Kaiser
//  Copyright (c)      2011 Bryce Lelbach
//
//  Distributed under the Boost Software License, Version 1.0. (See accompanying
//  file LICENSE_1_0.txt or copy at http://www.boost.org/LICENSE_1_0.txt)

#if !defined(HPX_PARCELSET_PARCELHANDLER_MAY_18_2008_0935AM)
#define HPX_PARCELSET_PARCELHANDLER_MAY_18_2008_0935AM

#include <boost/noncopyable.hpp>
#include <boost/bind.hpp>

#include <hpx/hpx_fwd.hpp>
#include <hpx/config/forceinline.hpp>
#include <hpx/exception.hpp>
#include <hpx/runtime/naming/name.hpp>
#include <hpx/runtime/naming/address.hpp>

#include <hpx/runtime/parcelset/locality.hpp>
#include <hpx/runtime/parcelset/parcelport.hpp>
#include <hpx/runtime/parcelset/parcelhandler_queue_base.hpp>
#include <hpx/util/high_resolution_timer.hpp>
#include <hpx/util/logging.hpp>
#include <hpx/lcos/local/spinlock.hpp>

#include <hpx/config/warnings_prefix.hpp>

#include <map>
#include <algorithm>

namespace hpx { namespace parcelset
{
    /// The \a parcelhandler is the representation of the parcelset inside a
    /// locality. It is built on top of a single parcelport. Several
    /// parcel-handlers may be connected to a single parcelport.
    class HPX_EXPORT parcelhandler : boost::noncopyable
    {
    private:
        // default callback for put_parcel
        void default_write_handler(boost::system::error_code const&,
            parcel const& p);

        void parcel_sink(parcel const& p);

        threads::thread_state_enum decode_parcel(
            parcelport& pp, boost::shared_ptr<std::vector<char> > parcel_data,
            performance_counters::parcels::data_point receive_data);

        // make sure the parcel has been properly initialized
        void init_parcel(parcel& p)
        {
            // ensure the source locality id is set (if no component id is given)
            if (!p.get_source())
                p.set_source(naming::id_type(get_locality(), naming::id_type::unmanaged));

            // set the current local time for this locality
            p.set_start_time(get_current_time());
        }

        // exception handling
        typedef lcos::local::spinlock mutex_type;

        void rethrow_exception();

    public:
        typedef std::pair<locality, std::string> handler_key_type;
        typedef std::map<
            handler_key_type, boost::shared_ptr<policies::message_handler> >
        message_handler_map;

        typedef parcelport::read_handler_type read_handler_type;
        typedef parcelport::write_handler_type write_handler_type;

        /// Construct a new \a parcelhandler initializing it from a AGAS client
        /// instance (parameter \a resolver) and the parcelport to be used for
        /// parcel send and receive (parameter \a pp).
        ///
        /// \param resolver [in] A reference to the AGAS client to use for
        ///                 address translation requests to be made by the
        ///                 parcelhandler.
        /// \param pp       [in] A reference to the \a parcelport this \a
        ///                 parcelhandler is connected to. This \a parcelport
        ///                 instance will be used for any parcel related
        ///                 transport operations the parcelhandler carries out.
        parcelhandler(
<<<<<<< HEAD
            util::runtime_configuration & cfg,
            naming::resolver_client& resolver,
=======
>>>>>>> c15dfb0a
            threads::threadmanager_base* tm, parcelhandler_queue_base* policy,
            HPX_STD_FUNCTION<void(std::size_t, char const*)> const& on_start_thread,
            HPX_STD_FUNCTION<void()> const& on_stop_thread);

        ~parcelhandler() {}

        void set_agas_resolver(naming::resolver_client& resolver)
        {
            HPX_ASSERT(resolver_ == 0);     // set only once
            resolver_ = &resolver;
        }

        /// load runtime configuration settings ...
        static std::vector<std::string> load_runtime_configuration();

        boost::shared_ptr<parcelport> get_bootstrap_parcelport() const;

        void initialize();

        /// \brief Stop all parcelports associated with this parcelhandler
        void stop(bool blocking = true);

        /// \ brief do background work in the parcel layer
        void do_background_work(bool stop_buffering = false);

        /// \brief Allow access to AGAS resolver instance.
        ///
        /// This accessor returns a reference to the AGAS resolver client
        /// object the parcelhandler has been initialized with (see
        /// parcelhandler constructors). This is the same resolver instance
        /// this parcelhandler has been initialized with.
        naming::resolver_client& get_resolver();

        /// Return the locality_id of this locality
        ///
        /// This accessor allows to retrieve the locality_id value being assigned to
        /// the locality this parcelhandler is associated with. This returns the
        /// same value as would be returned by:
        ///
        /// \code
        ///     naming::id_type locality_id;
        ///     get_resolver().get_locality_id(here, locality_id);
        /// \endcode
        naming::gid_type const& get_locality() const;

        /// Return the list of all remote localities supporting the given
        /// component type
        ///
        /// \param prefixes [out] The reference to a vector of id_types filled
        ///                 by the function.
        /// \param type     [in] The type of the component which needs to exist
        ///                 on the returned localities.
        ///
        /// \returns The function returns \a true if there is at least one
        ///          remote locality known by AGAS
        ///          (!prefixes.empty()).
        bool get_raw_remote_localities(std::vector<naming::gid_type>& locality_ids,
            components::component_type type = components::component_invalid,
            error_code& ec = throws) const;

        /// Return the list of all localities supporting the given
        /// component type
        ///
        /// \param prefixes [out] The reference to a vector of id_types filled
        ///                 by the function.
        /// \param type     [in] The type of the component which needs to exist
        ///                 on the returned localities.
        ///
        /// \returns The function returns \a true if there is at least one
        ///          locality known by AGAS
        ///          (!prefixes.empty()).
        bool get_raw_localities(std::vector<naming::gid_type>& locality_ids,
            components::component_type type, error_code& ec = throws) const;

        /// A parcel is submitted for transport at the source locality site to
        /// the parcel set of the locality with the put-parcel command
        ///
        /// \note The function \a sync_put_parcel() is synchronous, it blocks
        ///       until the parcel has been sent by the underlying \a
        ///       parcelport.
        ///
        /// \param p        [in, out] A reference to the parcel to send. The
        ///                 function does not return before the parcel has been
        ///                 transmitted. The parcel \a p will be modified in
        ///                 place, as it will get set the resolved destination
        ///                 address and parcel id (if not already set).
        void sync_put_parcel(parcel& p);

        /// A parcel is submitted for transport at the source locality site to
        /// the parcel set of the locality with the put-parcel command
        //
        /// \note The function \a put_parcel() is asynchronous, the provided
        /// function or function object gets invoked on completion of the send
        /// operation or on any error.
        ///
        /// \param p        [in, out] A reference to the parcel to send. The
        ///                 parcel \a p will be modified in place, as it will
        ///                 get set the resolved destination address and parcel
        ///                 id (if not already set).
        /// \param f        [in] A function object to be invoked on successful
        ///                 completion or on errors. The signature of this
        ///                 function object is expected to be:
        ///
        /// \code
        ///     void f (boost::system::error_code const& err, std::size_t );
        /// \endcode
        ///
        ///                 where \a err is the status code of the operation and
        ///                       \a size is the number of successfully
        ///                              transferred bytes.
        void put_parcel(parcel& p, write_handler_type const& f);

        /// This put_parcel() function overload is asynchronous, but no
        /// callback functor is provided by the user.
        ///
        /// \note   The function \a put_parcel() is asynchronous.
        ///
        /// \param p        [in, out] A reference to the parcel to send. The
        ///                 parcel \a p will be modified in place, as it will
        ///                 get set the resolved destination address and parcel
        ///                 id (if not already set).
        BOOST_FORCEINLINE void put_parcel(parcel& p)
        {
            using util::placeholders::_1;
            using util::placeholders::_2;
            put_parcel(p, util::bind(&parcelhandler::default_write_handler,
                this, _1, _2));
        }

        /// The function \a get_parcel returns the next available parcel
        ///
        /// \param p        [out] The parcel instance to be filled with the
        ///                 received parcel. If the function returns \a true
        ///                 this will be the next received parcel.
        ///
        /// \returns        Returns \a true if the next parcel has been
        ///                 retrieved successfully. The reference given by
        ///                 parameter \a p will be initialized with the
        ///                 received parcel data.
        ///                 Return \a false if no parcel is available in the
        ///                 parcelhandler, the reference \a p is not touched.
        ///
        /// The returned parcel will be no longer available from the
        /// parcelhandler as it is removed from the internal queue of received
        /// parcels.
        bool get_parcel(parcel& p)
        {
            rethrow_exception();
            return parcels_->get_parcel(p);
        }

        /// The function \a get_parcel returns the next available parcel
        ///
        /// \param p        [out] The parcel instance to be filled with the
        ///                 received parcel. If the functioned returns \a true
        ///                 this will be the next received parcel.
        /// \param parcel_id  [in] The id of the parcel to fetch
        ///
        /// \returns        Returns \a true if the parcel with the given id
        ///                 has been retrieved successfully. The reference
        ///                 given by parameter \a p will be initialized with
        ///                 the received parcel data.
        ///                 Return \a false if no parcel is available in the
        ///                 parcelhandler, the reference \a p is not touched.
        ///
        /// The returned parcel will be no longer available from the
        /// parcelhandler as it is removed from the internal queue of received
        /// parcels.
        bool get_parcel(parcel& p, naming::gid_type const& parcel_id)
        {
            rethrow_exception();
            return parcels_->get_parcel(p, parcel_id);
        }

        /// Register an event handler to be called whenever a parcel has been
        /// received
        ///
        /// \param sink     [in] A function object to be invoked whenever a
        ///                 parcel has been received by the parcelhandler. It is
        ///                 possible to register more than one (different)
        ///                 function object. The signature of this function
        ///                 object is expected to be:
        ///
        /// \code
        ///      void sink (hpx::parcelset::parcelhandler& pp
        ///                 hpx::naming::address const&);
        /// \endcode
        ///
        ///                 where \a pp is a reference to the parcelhandler this
        ///                 function object instance is invoked by, and \a dest
        ///                 is the local destination address of the parcel.
        bool register_event_handler(
            parcelhandler_queue_base::callback_type const& sink)
        {
            return parcels_->register_event_handler(sink);
        }

        /// Register an event handler to be called whenever a parcel has been
        /// received
        ///
        /// \param sink     [in] A function object to be invoked whenever a
        ///                 parcel has been received by the parcelhandler. It is
        ///                 possible to register more than one (different)
        ///                 function object. The signature of this function
        ///                 object is expected to be:
        ///
        /// \code
        ///      void sink (hpx::parcelset::parcelhandler& pp
        ///                 hpx::naming::address const&);
        /// \endcode
        ///
        ///                 where \a pp is a reference to the parcelhandler this
        ///                 function object instance is invoked by, and \a dest
        ///                 is the local destination address of the parcel.
        /// \param conn     [in] A instance of a unspecified type allowing to
        ///                 manage the lifetime of the established connection.
        ///                 The easiest way is to pass an instance of \a
        ///                 scoped_connection_type allowing to automatically
        ///                 unregister this connection whenever the connection
        ///                 instance goes out of scope.
        bool register_event_handler(
            parcelhandler_queue_base::callback_type const& sink
          , parcelhandler_queue_base::connection_type& conn)
        {
            return parcels_->register_event_handler(sink, conn);
        }

        /// The 'scoped_connection_type' typedef simplifies to manage registered
        /// event handlers. Instances of this type may be passed as the second
        /// parameter to the \a register_event_handler() function
        typedef parcelhandler_queue_base::connection_type scoped_connection_type;

        double get_current_time() const
        {
            return util::high_resolution_timer::now();
        }

        /// \brief Factory function used in serialization to create a given
        /// locality endpoint
        locality create_locality(std::string const & name) const
        {
<<<<<<< HEAD
            return find_parcelport(name)->create_locality();
=======
            return pports_[type]->create_locality(); //-V108
>>>>>>> c15dfb0a
        }

        /// Temporarily enable/disable all parcel handling activities in the
        /// parcel subsystem
        ///
        /// \param new_state    [in] The desired new state of the parcel
        ///                     handling (true: enable parcel handling, false:
        ///                     disable parcel handling)
        ///
        /// \returns            The previous state of the parcel handling
        ///                     subsystem.
        bool enable(bool new_state);

        ///////////////////////////////////////////////////////////////////////
        /// The function register_counter_types() is called during startup to
        /// allow the registration of all performance counter types for this
        /// parcel-handler instance.
        void register_counter_types();

        /// \brief Make sure the specified locality is not held by any
        /// connection caches anymore
        void remove_from_connection_cache(endpoints_type const& endpoints);

        /// \brief return the endpoints associated with this parcelhandler
        /// \returns all connection information for the enabled parcelports
        endpoints_type const & endpoints() const
        {
            return endpoints_;
        }

<<<<<<< HEAD
=======

        /// \brief set list of resolved localities
        void set_resolved_localities(std::map<naming::gid_type, endpoints_type> const& l);
        void set_resolved_localities(naming::gid_type const& gid, endpoints_type const& l);

>>>>>>> c15dfb0a
        void enable_alternative_parcelports()
        {
            use_alternative_parcelports_.store(true);
        }

        void disable_alternative_parcelports()
        {
            use_alternative_parcelports_.store(false);
        }

        /// Return the reference to an existing io_service
        util::io_service_pool* get_thread_pool(char const* name);

        ///////////////////////////////////////////////////////////////////////
        policies::message_handler* get_message_handler(char const* action,
            char const* message_handler_type, std::size_t num_messages,
             std::size_t interval, locality const& loc,
             error_code& ec = throws);

        ///////////////////////////////////////////////////////////////////////
        // Performance counter data

        // number of parcels sent
        std::size_t get_parcel_send_count(std::string const&, bool) const;

        // number of messages sent
        std::size_t get_message_send_count(std::string const&, bool) const;

        // number of parcels routed
        boost::int64_t get_parcel_routed_count(bool);

        // number of parcels received
        std::size_t get_parcel_receive_count(std::string const&, bool) const;

        // number of messages received
        std::size_t get_message_receive_count(std::string const&, bool) const;

        // the total time it took for all sends, from async_write to the
        // completion handler (nanoseconds)
        boost::int64_t get_sending_time(std::string const&, bool) const;

        // the total time it took for all receives, from async_read to the
        // completion handler (nanoseconds)
        boost::int64_t get_receiving_time(std::string const&, bool) const;

        // the total time it took for all sender-side serialization operations
        // (nanoseconds)
        boost::int64_t get_sending_serialization_time(std::string const&, bool) const;

        // the total time it took for all receiver-side serialization
        // operations (nanoseconds)
        boost::int64_t get_receiving_serialization_time(std::string const&, bool) const;

#if defined(HPX_HAVE_SECURITY)
        // the total time it took for all sender-side security operations
        // (nanoseconds)
        boost::int64_t get_sending_security_time(std::string const&, bool) const;

        // the total time it took for all receiver-side security
        // operations (nanoseconds)
        boost::int64_t get_receiving_security_time(std::string const&, bool) const;
#endif

        // total data sent (bytes)
        std::size_t get_data_sent(std::string const&, bool) const;

        // total data (uncompressed) sent (bytes)
        std::size_t get_raw_data_sent(std::string const&, bool) const;

        // total data received (bytes)
        std::size_t get_data_received(std::string const&, bool) const;

        // total data (uncompressed) received (bytes)
        std::size_t get_raw_data_received(std::string const&, bool) const;

        boost::int64_t get_buffer_allocate_time_sent(std::string const&, bool) const;
        boost::int64_t get_buffer_allocate_time_received(std::string const&, bool) const;

        boost::int64_t get_connection_cache_statistics(std::string const& pp_type,
            parcelport::connection_cache_statistics_type stat_type, bool) const;

        void list_parcelports(util::osstream& strm) const;
        void list_parcelport(util::osstream& strm, std::string const& ppname, int priority = -1,
            bool bootstrap = true) const;

    protected:
        std::size_t get_incoming_queue_length(bool /*reset*/) const
        {
            return parcels_->get_queue_length();
        }

        std::size_t get_outgoing_queue_length(bool reset) const;

        std::pair<boost::shared_ptr<parcelport>, locality>
        find_appropriate_destination(naming::gid_type const & dest_gid);
        locality find_endpoint(endpoints_type const & eps, std::string const & name);

        void register_counter_types(std::string const& pp_type);

    private:
        int get_priority(std::string const& name) const
        {
            std::map<std::string, int>::const_iterator it = priority_.find(name);
            if(it == priority_.end()) return 0;
            return priority_.find(name)->second;
        }

        parcelport *find_parcelport(std::string const& type, error_code = throws) const
        {
            int priority = get_priority(type);
            if(priority <= 0) return 0;
            HPX_ASSERT(pports_.find(priority) != pports_.end());
            return pports_.find(priority)->second.get();
        }

        bool load_parcelport(util::section& ini,
            std::string const& instance, std::string const& plugin,
            boost::filesystem::path const& lib, bool isenabled,
            HPX_STD_FUNCTION<void(std::size_t, char const*)> const& on_start_thread,
            HPX_STD_FUNCTION<void()> const& on_stop_thread);

        /// \brief Attach the given parcel port to this handler
        void attach_parcelport(boost::shared_ptr<parcelport> const& pp);

        /// The AGAS client
        naming::resolver_client* resolver_;

        /// the parcelport this handler is associated with
        typedef std::map<int, boost::shared_ptr<parcelport>, std::greater<int> > pports_type;
        pports_type pports_;

        std::map<std::string, int> priority_;

        /// the endpoints corresponding to the parcel-ports
        endpoints_type endpoints_;

        /// the thread-manager to use (optional)
        threads::threadmanager_base* tm_;

        /// queue of incoming parcels
        boost::shared_ptr<parcelhandler_queue_base> parcels_;

        /// Any exception thrown earlier on one of the ASIO threads is stored here
        mutex_type mtx_;
        boost::exception_ptr exception_;

        /// Allow to use alternative parcel-ports (this is enabled only after
        /// the runtime systems of all localities are guaranteed to have
        /// reached a certain state).
        boost::atomic<bool> use_alternative_parcelports_;
        boost::atomic<bool> enable_parcel_handling_;

        /// Store message handlers for actions
        mutex_type handlers_mtx_;
        message_handler_map handlers_;

        /// Count number of (outbound) parcels routed
        boost::atomic<boost::int64_t> count_routed_;
    };
}}

#include <hpx/config/warnings_suffix.hpp>

#endif

<|MERGE_RESOLUTION|>--- conflicted
+++ resolved
@@ -84,11 +84,8 @@
         ///                 instance will be used for any parcel related
         ///                 transport operations the parcelhandler carries out.
         parcelhandler(
-<<<<<<< HEAD
             util::runtime_configuration & cfg,
             naming::resolver_client& resolver,
-=======
->>>>>>> c15dfb0a
             threads::threadmanager_base* tm, parcelhandler_queue_base* policy,
             HPX_STD_FUNCTION<void(std::size_t, char const*)> const& on_start_thread,
             HPX_STD_FUNCTION<void()> const& on_stop_thread);
@@ -330,11 +327,7 @@
         /// locality endpoint
         locality create_locality(std::string const & name) const
         {
-<<<<<<< HEAD
             return find_parcelport(name)->create_locality();
-=======
-            return pports_[type]->create_locality(); //-V108
->>>>>>> c15dfb0a
         }
 
         /// Temporarily enable/disable all parcel handling activities in the
@@ -365,14 +358,6 @@
             return endpoints_;
         }
 
-<<<<<<< HEAD
-=======
-
-        /// \brief set list of resolved localities
-        void set_resolved_localities(std::map<naming::gid_type, endpoints_type> const& l);
-        void set_resolved_localities(naming::gid_type const& gid, endpoints_type const& l);
-
->>>>>>> c15dfb0a
         void enable_alternative_parcelports()
         {
             use_alternative_parcelports_.store(true);
