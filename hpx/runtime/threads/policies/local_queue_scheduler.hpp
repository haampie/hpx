//  Copyright (c) 2007-2014 Hartmut Kaiser
//  Copyright (c) 2011      Bryce Lelbach
//
//  Distributed under the Boost Software License, Version 1.0. (See accompanying
//  file LICENSE_1_0.txt or copy at http://www.boost.org/LICENSE_1_0.txt)

#if !defined(HPX_THREADMANAGER_SCHEDULING_LOCAL_QUEUE_MAR_15_2011_0926AM)
#define HPX_THREADMANAGER_SCHEDULING_LOCAL_QUEUE_MAR_15_2011_0926AM

#include <vector>
#include <memory>

#include <hpx/config.hpp>
#include <hpx/exception.hpp>
#include <hpx/util/logging.hpp>
#include <hpx/runtime/threads/thread_data.hpp>
#include <hpx/runtime/threads/topology.hpp>
#include <hpx/runtime/threads/policies/thread_queue.hpp>
#include <hpx/runtime/threads/policies/affinity_data.hpp>
#include <hpx/runtime/threads/policies/scheduler_base.hpp>

#include <boost/noncopyable.hpp>
#include <boost/atomic.hpp>
#include <boost/mpl/bool.hpp>

#include <hpx/config/warnings_prefix.hpp>

// TODO: add branch prediction and function heat

///////////////////////////////////////////////////////////////////////////////
namespace hpx { namespace threads { namespace policies
{
#ifdef HPX_THREAD_MINIMAL_DEADLOCK_DETECTION
    ///////////////////////////////////////////////////////////////////////////
    // We globally control whether to do minimal deadlock detection using this
    // global bool variable. It will be set once by the runtime configuration
    // startup code
    extern bool minimal_deadlock_detection;
#endif

    ///////////////////////////////////////////////////////////////////////////
    /// The local_queue_scheduler maintains exactly one queue of work
    /// items (threads) per OS thread, where this OS thread pulls its next work
    /// from.
    template <typename Mutex
            , typename PendingQueuing
            , typename StagedQueuing
            , typename TerminatedQueuing
             >
    class local_queue_scheduler : public scheduler_base
    {
    protected:
        // The maximum number of active threads this thread manager should
        // create. This number will be a constraint only as long as the work
        // items queue is not empty. Otherwise the number of active threads
        // will be incremented in steps equal to the \a min_add_new_count
        // specified above.
        // FIXME: this is specified both here, and in thread_queue.
        enum { max_thread_count = 1000 };

    public:
        typedef boost::mpl::false_ has_periodic_maintenance;

        typedef thread_queue<
            Mutex, PendingQueuing, StagedQueuing, TerminatedQueuing
        > thread_queue_type;

        // the scheduler type takes two initialization parameters:
        //    the number of queues
        //    the number of high priority queues
        //    the maxcount per queue
        struct init_parameter
        {
            init_parameter()
              : num_queues_(1),
                max_queue_thread_count_(max_thread_count),
<<<<<<< HEAD
                numa_sensitive_(false),
                description_("local_queue_scheduler")
=======
                numa_sensitive_(0)
>>>>>>> 92606587
            {}

            init_parameter(std::size_t num_queues,
                    std::size_t max_queue_thread_count = max_thread_count,
<<<<<<< HEAD
                    bool numa_sensitive = false,
                    char const* description = "local_queue_scheduler")
=======
                    std::size_t numa_sensitive = 0)
>>>>>>> 92606587
              : num_queues_(num_queues),
                max_queue_thread_count_(max_queue_thread_count),
                numa_sensitive_(numa_sensitive),
                description_(description)
            {}

            init_parameter(std::size_t num_queues, char const* description)
              : num_queues_(num_queues),
                max_queue_thread_count_(max_thread_count),
                numa_sensitive_(false),
                description_(description)
            {}

            std::size_t num_queues_;
            std::size_t max_queue_thread_count_;
<<<<<<< HEAD
            bool numa_sensitive_;
            char const* description_;
=======
            std::size_t numa_sensitive_;
>>>>>>> 92606587
        };
        typedef init_parameter init_parameter_type;

        local_queue_scheduler(init_parameter_type const& init,
                bool deferred_initialization = true)
          : scheduler_base(init.num_queues_, init.description_),
            max_queue_thread_count_(init.max_queue_thread_count_),
            queues_(init.num_queues_),
            curr_queue_(0),
            numa_sensitive_(init.numa_sensitive_),
#ifndef HPX_NATIVE_MIC        // we know that the MIC has one NUMA domain only
            steals_in_numa_domain_(),
            steals_outside_numa_domain_(),
#endif
#if !defined(HPX_WITH_MORE_THAN_64_THREADS) || defined(HPX_HAVE_MAX_CPU_COUNT)
            numa_domain_masks_(init.num_queues_),
            outside_numa_domain_masks_(init.num_queues_)
#else
            numa_domain_masks_(init.num_queues_,
                topology_.get_machine_affinity_mask()),
            outside_numa_domain_masks_(init.num_queues_,
                topology_.get_machine_affinity_mask())
#endif
        {
#if !defined(HPX_NATIVE_MIC)        // we know that the MIC has one NUMA domain only
            resize(steals_in_numa_domain_, init.num_queues_);
            resize(steals_outside_numa_domain_, init.num_queues_);
#endif
            if (!deferred_initialization)
            {
                BOOST_ASSERT(init.num_queues_ != 0);
                for (std::size_t i = 0; i < init.num_queues_; ++i)
                    queues_[i] = new thread_queue_type(init.max_queue_thread_count_);
            }
        }

        virtual ~local_queue_scheduler()
        {
            for (std::size_t i = 0; i != queues_.size(); ++i)
                delete queues_[i];
        }

        bool numa_sensitive() const { return numa_sensitive_ != 0; }

        static std::string get_scheduler_name()
        {
            return "local_queue_scheduler";
        }

#ifdef HPX_HAVE_THREAD_CREATION_AND_CLEANUP_RATES
        boost::uint64_t get_creation_time(bool reset)
        {
            boost::uint64_t time = 0;

            for (std::size_t i = 0; i != queues_.size(); ++i)
                time += queues_[i]->get_creation_time(reset);

            return time;
        }

        boost::uint64_t get_cleanup_time(bool reset)
        {
            boost::uint64_t time = 0;

            for (std::size_t i = 0; i != queues_.size(); ++i)
                time += queues_[i]->get_cleanup_time(reset);

            return time;
        }
#endif

#ifdef HPX_HAVE_THREAD_STEALING_COUNTS
        boost::int64_t get_num_pending_misses(std::size_t num_thread, bool reset)
        {
            boost::int64_t num_pending_misses = 0;
            if (num_thread == std::size_t(-1))
            {
                for (std::size_t i = 0; i != queues_.size(); ++i)
                    num_pending_misses += queues_[i]->
                        get_num_pending_misses(reset);

                return num_pending_misses;
            }

            num_pending_misses += queues_[num_thread]->
                get_num_pending_misses(reset);
            return num_pending_misses;
        }

        boost::int64_t get_num_pending_accesses(std::size_t num_thread, bool reset)
        {
            boost::int64_t num_pending_accesses = 0;
            if (num_thread == std::size_t(-1))
            {
                for (std::size_t i = 0; i != queues_.size(); ++i)
                    num_pending_accesses += queues_[i]->
                        get_num_pending_accesses(reset);

                return num_pending_accesses;
            }

            num_pending_accesses += queues_[num_thread]->
                get_num_pending_accesses(reset);
            return num_pending_accesses;
        }

        boost::int64_t get_num_stolen_from_pending(std::size_t num_thread, bool reset)
        {
            boost::int64_t num_stolen_threads = 0;
            if (num_thread == std::size_t(-1))
            {
                for (std::size_t i = 0; i != queues_.size(); ++i)
                    num_stolen_threads += queues_[i]->get_num_stolen_from_pending(reset);
                return num_stolen_threads;
            }

            num_stolen_threads += queues_[num_thread]->
                get_num_stolen_from_pending(reset);
            return num_stolen_threads;
        }

        boost::int64_t get_num_stolen_to_pending(std::size_t num_thread, bool reset)
        {
            boost::int64_t num_stolen_threads = 0;
            if (num_thread == std::size_t(-1))
            {
                for (std::size_t i = 0; i != queues_.size(); ++i)
                    num_stolen_threads += queues_[i]->get_num_stolen_to_pending(reset);
                return num_stolen_threads;
            }

            num_stolen_threads += queues_[num_thread]->get_num_stolen_to_pending(reset);
            return num_stolen_threads;
        }

        boost::int64_t get_num_stolen_from_staged(std::size_t num_thread, bool reset)
        {
            boost::int64_t num_stolen_threads = 0;
            if (num_thread == std::size_t(-1))
            {
                for (std::size_t i = 0; i != queues_.size(); ++i)
                    num_stolen_threads += queues_[i]->get_num_stolen_from_staged(reset);
                return num_stolen_threads;
            }

            num_stolen_threads += queues_[num_thread]->get_num_stolen_from_staged(reset);
            return num_stolen_threads;
        }

        boost::int64_t get_num_stolen_to_staged(std::size_t num_thread, bool reset)
        {
            boost::int64_t num_stolen_threads = 0;
            if (num_thread == std::size_t(-1))
            {
                for (std::size_t i = 0; i != queues_.size(); ++i)
                    num_stolen_threads += queues_[i]->get_num_stolen_to_staged(reset);
                return num_stolen_threads;
            }

            num_stolen_threads += queues_[num_thread]->get_num_stolen_to_staged(reset);
            return num_stolen_threads;
        }
#endif

        ///////////////////////////////////////////////////////////////////////
        void abort_all_suspended_threads()
        {
            for (std::size_t i = 0; i != queues_.size(); ++i)
                queues_[i]->abort_all_suspended_threads();
        }

        ///////////////////////////////////////////////////////////////////////
        bool cleanup_terminated(bool delete_all = false)
        {
            bool empty = true;
            for (std::size_t i = 0; i != queues_.size(); ++i)
                empty = queues_[i]->cleanup_terminated(delete_all) && empty;
            return empty;
        }

        ///////////////////////////////////////////////////////////////////////
        // create a new thread and schedule it if the initial state is equal to
        // pending
        void create_thread(thread_init_data& data, thread_id_type* id,
            thread_state_enum initial_state, bool run_now, error_code& ec,
            std::size_t num_thread)
        {
#ifdef HPX_HAVE_THREAD_TARGET_ADDRESS
//             // try to figure out the NUMA node where the data lives
//             if (numa_sensitive_ && std::size_t(-1) == num_thread) {
//                 mask_cref_type mask =
//                     topology_.get_thread_affinity_mask_from_lva(data.lva);
//                 if (any(mask)) {
//                     num_thread = find_first(mask);
//                 }
//             }
#endif
            std::size_t queue_size = queues_.size();

            if (std::size_t(-1) == num_thread)
                num_thread = curr_queue_++ % queue_size;

            if (num_thread >= queue_size)
                num_thread %= queue_size;

            HPX_ASSERT(num_thread < queue_size);
            queues_[num_thread]->create_thread(data, id, initial_state,
                run_now, ec);
        }

        /// Return the next thread to be executed, return false if none is
        /// available
        virtual bool get_next_thread(std::size_t num_thread,
            boost::int64_t& idle_loop_count, threads::thread_data*& thrd)
        {
            std::size_t queues_size = queues_.size();

            {
                HPX_ASSERT(num_thread < queues_size);

                thread_queue_type* q = queues_[num_thread];
                bool result = q->get_next_thread(thrd);

                q->increment_num_pending_accesses();
                if (result)
                    return true;
                q->increment_num_pending_misses();

                bool have_staged =
                    q->get_staged_queue_length(boost::memory_order_relaxed) != 0;

                // Give up, we should have work to convert.
                if (have_staged)
                    return false;
            }

            if (numa_sensitive_ != 0)
            {
                // steal work items: first try to steal from other cores in
                // the same NUMA node
                std::size_t pu_number = get_pu_num(num_thread);
#if !defined(HPX_NATIVE_MIC)        // we know that the MIC has one NUMA domain only
                if (test(steals_in_numa_domain_, pu_number)) //-V600 //-V111
#endif
                {
                    mask_cref_type this_numa_domain =
                        numa_domain_masks_[num_thread];

                    // steal thread from other queue
                    for (std::size_t i = 1; i != queues_size; ++i)
                    {
                        // FIXME: Do a better job here.
                        std::size_t const idx = (i + num_thread) % queues_size;

                        HPX_ASSERT(idx != num_thread);

                        std::size_t pu_num = get_pu_num(idx);
                        if (!test(this_numa_domain, pu_num)) //-V560 //-V600 //-V111
                            continue;

                        thread_queue_type* q = queues_[idx];
                        if (q->get_next_thread(thrd))
                        {
                            q->increment_num_stolen_from_pending();
                            queues_[num_thread]->increment_num_stolen_to_pending();
                            return true;
                        }
                    }
                }

#ifndef HPX_NATIVE_MIC        // we know that the MIC has one NUMA domain only
                // if nothing found, ask everybody else
                if (test(steals_outside_numa_domain_, pu_number)) //-V600 //-V111
                {
                    mask_cref_type numa_domain =
                        outside_numa_domain_masks_[num_thread];

                    // steal thread from other queue
                    for (std::size_t i = 1; i != queues_size; ++i)
                    {
                        // FIXME: Do a better job here.
                        std::size_t const idx = (i + num_thread) % queues_size;

                        HPX_ASSERT(idx != num_thread);

                        std::size_t pu_num = get_pu_num(idx);
                        if (!test(numa_domain, pu_num)) //-V560 //-V600 //-V111
                            continue;

                        thread_queue_type* q = queues_[idx];
                        if (q->get_next_thread(thrd))
                        {
                            q->increment_num_stolen_from_pending();
                            queues_[num_thread]->increment_num_stolen_to_pending();
                            return true;
                        }
                    }
                }
#endif
            }

            else // not NUMA-sensitive
            {
                for (std::size_t i = 1; i != queues_size; ++i)
                {
                    // FIXME: Do a better job here.
                    std::size_t const idx = (i + num_thread) % queues_size;

                    HPX_ASSERT(idx != num_thread);

                    thread_queue_type* q = queues_[idx];
                    if (q->get_next_thread(thrd))
                    {
                        q->increment_num_stolen_from_pending();
                        queues_[num_thread]->increment_num_stolen_to_pending();
                        return true;
                    }
                }
            }

            return false;
        }

        /// Schedule the passed thread
        void schedule_thread(threads::thread_data* thrd, std::size_t num_thread,
            thread_priority priority = thread_priority_normal)
        {
            if (std::size_t(-1) == num_thread)
                num_thread = curr_queue_++ % queues_.size();

            HPX_ASSERT(num_thread < queues_.size());
            queues_[num_thread]->schedule_thread(thrd);
        }

        void schedule_thread_last(threads::thread_data* thrd,
            std::size_t num_thread,
            thread_priority priority = thread_priority_normal)
        {
            if (std::size_t(-1) == num_thread)
                num_thread = curr_queue_++ % queues_.size();

            HPX_ASSERT(num_thread < queues_.size());
            queues_[num_thread]->schedule_thread(thrd, true);
        }

        /// Destroy the passed thread as it has been terminated
        bool destroy_thread(threads::thread_data* thrd, boost::int64_t& busy_count)
        {
            for (std::size_t i = 0; i != queues_.size(); ++i)
            {
                if (queues_[i]->destroy_thread(thrd, busy_count))
                    return true;
            }

            // the thread has to belong to one of the queues, always
            HPX_ASSERT(false);

            return false;
        }

        ///////////////////////////////////////////////////////////////////////
        // This returns the current length of the queues (work items and new items)
        boost::int64_t get_queue_length(std::size_t num_thread = std::size_t(-1)) const
        {
            // Return queue length of one specific queue.
            boost::int64_t count = 0;
            if (std::size_t(-1) != num_thread) {
                HPX_ASSERT(num_thread < queues_.size());

                return queues_[num_thread]->get_queue_length();
            }

            for (std::size_t i = 0; i != queues_.size(); ++i)
                count += queues_[i]->get_queue_length();

            return count;
        }

        ///////////////////////////////////////////////////////////////////////
        // Queries the current thread count of the queues.
        boost::int64_t get_thread_count(thread_state_enum state = unknown,
            thread_priority priority = thread_priority_default,
            std::size_t num_thread = std::size_t(-1), bool reset = false) const
        {
            // Return thread count of one specific queue.
            boost::int64_t count = 0;
            if (std::size_t(-1) != num_thread)
            {
                HPX_ASSERT(num_thread < queues_.size());

                switch (priority) {
                case thread_priority_default:
                case thread_priority_low:
                case thread_priority_normal:
                case thread_priority_boost:
                case thread_priority_critical:
                    return queues_[num_thread]->get_thread_count(state);

                default:
                case thread_priority_unknown:
                    {
                        HPX_THROW_EXCEPTION(bad_parameter,
                            "local_queue_scheduler::get_thread_count",
                            "unknown thread priority value (thread_priority_unknown)");
                        return 0;
                    }
                }
                return 0;
            }

            // Return the cumulative count for all queues.
            switch (priority) {
            case thread_priority_default:
            case thread_priority_low:
            case thread_priority_normal:
            case thread_priority_boost:
            case thread_priority_critical:
                {
                    for (std::size_t i = 0; i != queues_.size(); ++i)
                        count += queues_[i]->get_thread_count(state);
                    break;
                }

            default:
            case thread_priority_unknown:
                {
                    HPX_THROW_EXCEPTION(bad_parameter,
                        "local_queue_scheduler::get_thread_count",
                        "unknown thread priority value (thread_priority_unknown)");
                    return 0;
                }
            }
            return count;
        }

#ifdef HPX_HAVE_THREAD_QUEUE_WAITTIME
        ///////////////////////////////////////////////////////////////////////
        // Queries the current average thread wait time of the queues.
        boost::int64_t get_average_thread_wait_time(
            std::size_t num_thread = std::size_t(-1)) const
        {
            // Return average thread wait time of one specific queue.
            boost::uint64_t wait_time = 0;
            boost::uint64_t count = 0;
            if (std::size_t(-1) != num_thread)
            {
                HPX_ASSERT(num_thread < queues_.size());

                wait_time += queues_[num_thread]->get_average_thread_wait_time();
                return wait_time / (count + 1);
            }

            for (std::size_t i = 0; i != queues_.size(); ++i)
            {
                wait_time += queues_[i]->get_average_thread_wait_time();
                ++count;
            }

            return wait_time / (count + 1);
        }

        ///////////////////////////////////////////////////////////////////////
        // Queries the current average task wait time of the queues.
        boost::int64_t get_average_task_wait_time(
            std::size_t num_thread = std::size_t(-1)) const
        {
            // Return average task wait time of one specific queue.
            boost::uint64_t wait_time = 0;
            boost::uint64_t count = 0;
            if (std::size_t(-1) != num_thread)
            {
                HPX_ASSERT(num_thread < queues_.size());

                wait_time += queues_[num_thread]->get_average_task_wait_time();
                return wait_time / (count + 1);
            }

            for (std::size_t i = 0; i != queues_.size(); ++i)
            {
                wait_time += queues_[i]->get_average_task_wait_time();
                ++count;
            }

            return wait_time / (count + 1);
        }
#endif

        /// This is a function which gets called periodically by the thread
        /// manager to allow for maintenance tasks to be executed in the
        /// scheduler. Returns true if the OS thread calling this function
        /// has to be terminated (i.e. no more work has to be done).
        virtual bool wait_or_add_new(std::size_t num_thread, bool running,
            boost::int64_t& idle_loop_count)
        {
            std::size_t queues_size = queues_.size();
            HPX_ASSERT(num_thread < queues_.size());

            std::size_t added = 0;
            bool result = true;

            result = queues_[num_thread]->wait_or_add_new(running,
                idle_loop_count, added) && result;
            if (0 != added) return result;

            if (numa_sensitive_ != 0)   // limited or no stealing across domains
            {
                // steal work items: first try to steal from other cores in
                // the same NUMA node
                std::size_t pu_number = get_pu_num(num_thread);
#if !defined(HPX_NATIVE_MIC)        // we know that the MIC has one NUMA domain only
                if (test(steals_in_numa_domain_, pu_number)) //-V600 //-V111
#endif
                {
                    mask_cref_type numa_domain_mask =
                        numa_domain_masks_[num_thread];
                    for (std::size_t i = 1; i != queues_size; ++i)
                    {
                        // FIXME: Do a better job here.
                        std::size_t const idx = (i + num_thread) % queues_size;

                        HPX_ASSERT(idx != num_thread);

                        if (!test(numa_domain_mask, get_pu_num(idx))) //-V600
                            continue;

                        result = queues_[num_thread]->wait_or_add_new(running,
                            idle_loop_count, added, queues_[idx]) && result;
                        if (0 != added)
                        {
                            queues_[idx]->increment_num_stolen_from_staged(added);
                            queues_[num_thread]->increment_num_stolen_to_staged(added);
                            return result;
                        }
                    }
                }

#ifndef HPX_NATIVE_MIC        // we know that the MIC has one NUMA domain only
                // if nothing found, ask everybody else
                if (test(steals_outside_numa_domain_, pu_number)) //-V600 //-V111
                {
                    mask_cref_type numa_domain_mask =
                        outside_numa_domain_masks_[num_thread];
                    for (std::size_t i = 1; i != queues_size; ++i)
                    {
                        // FIXME: Do a better job here.
                        std::size_t const idx = (i + num_thread) % queues_size;

                        HPX_ASSERT(idx != num_thread);

                        if (!test(numa_domain_mask, get_pu_num(idx))) //-V600
                            continue;

                        result = queues_[num_thread]->wait_or_add_new(running,
                            idle_loop_count, added, queues_[idx]) && result;
                        if (0 != added)
                        {
                            queues_[idx]->increment_num_stolen_from_staged(added);
                            queues_[num_thread]->increment_num_stolen_to_staged(added);
                            return result;
                        }
                    }
                }
#endif
            }

            else // not NUMA-sensitive
            {
                for (std::size_t i = 1; i != queues_size; ++i)
                {
                    // FIXME: Do a better job here.
                    std::size_t const idx = (i + num_thread) % queues_size;

                    HPX_ASSERT(idx != num_thread);

                    result = queues_[num_thread]->wait_or_add_new(running,
                        idle_loop_count, added, queues_[idx]) && result;
                    if (0 != added)
                    {
                        queues_[idx]->increment_num_stolen_from_staged(added);
                        queues_[num_thread]->increment_num_stolen_to_staged(added);
                        return result;
                    }
                }
            }

#ifdef HPX_THREAD_MINIMAL_DEADLOCK_DETECTION
            // no new work is available, are we deadlocked?
            if (HPX_UNLIKELY(minimal_deadlock_detection && LHPX_ENABLED(error)))
            {
                bool suspended_only = true;

                for (std::size_t i = 0; suspended_only && i != queues_.size(); ++i) {
                    suspended_only = queues_[i]->dump_suspended_threads(
                        i, idle_loop_count, running);
                }

                if (HPX_UNLIKELY(suspended_only)) {
                    if (running) {
                        LTM_(error) //-V128
                            << "queue(" << num_thread << "): "
                            << "no new work available, are we deadlocked?";
                    }
                    else {
                        LHPX_CONSOLE_(hpx::util::logging::level::error)
                              << "  [TM] " //-V128
                              << "queue(" << num_thread << "): "
                              << "no new work available, are we deadlocked?\n";
                    }
                }
            }
#endif

            return result;
        }

        ///////////////////////////////////////////////////////////////////////
        void on_start_thread(std::size_t num_thread)
        {
            if (0 == queues_[num_thread])
            {
                queues_[num_thread] =
                    new thread_queue_type(max_queue_thread_count_);
            }

            queues_[num_thread]->on_start_thread(num_thread);

            // pre-calculate certain constants for the given thread number
            std::size_t num_pu = get_pu_num(num_thread);
            mask_cref_type machine_mask = topology_.get_machine_affinity_mask();
            mask_cref_type core_mask =
                topology_.get_thread_affinity_mask(num_pu, numa_sensitive_ != 0);
            mask_cref_type node_mask =
                topology_.get_numa_node_affinity_mask(num_pu, numa_sensitive_ != 0);

            if (any(core_mask) && any(node_mask))
            {
#if !defined(HPX_NATIVE_MIC)        // we know that the MIC has one NUMA domain only
                set(steals_in_numa_domain_, num_pu);
#endif
                numa_domain_masks_[num_thread] = node_mask;
            }

            // we allow the thread on the boundary of the NUMA domain to steal
            mask_type first_mask = mask_type();
            resize(first_mask, mask_size(core_mask));

            std::size_t first = find_first(node_mask);
            if (first != std::size_t(-1))
                set(first_mask, first);
            else
                first_mask = core_mask;

            if (numa_sensitive_ != 2 && any(first_mask & core_mask))
            {
#if !defined(HPX_NATIVE_MIC)        // we know that the MIC has one NUMA domain only
                set(steals_outside_numa_domain_, num_pu);
#endif
                outside_numa_domain_masks_[num_thread] =
                    not_(node_mask) & machine_mask;
            }
        }

        void on_stop_thread(std::size_t num_thread)
        {
            queues_[num_thread]->on_stop_thread(num_thread);
        }

        void on_error(std::size_t num_thread, boost::exception_ptr const& e)
        {
            queues_[num_thread]->on_error(num_thread, e);
        }

        void reset_thread_distribution()
        {
            curr_queue_.store(0);
        }

    protected:
        std::size_t max_queue_thread_count_;
        std::vector<thread_queue_type*> queues_;
        boost::atomic<std::size_t> curr_queue_;
        std::size_t numa_sensitive_;

#if !defined(HPX_NATIVE_MIC)        // we know that the MIC has one NUMA domain only
        mask_type steals_in_numa_domain_;
        mask_type steals_outside_numa_domain_;
#endif
        std::vector<mask_type> numa_domain_masks_;
        std::vector<mask_type> outside_numa_domain_masks_;
    };
}}}

#include <hpx/config/warnings_suffix.hpp>

#endif
<|MERGE_RESOLUTION|>--- conflicted
+++ resolved
@@ -74,22 +74,14 @@
             init_parameter()
               : num_queues_(1),
                 max_queue_thread_count_(max_thread_count),
-<<<<<<< HEAD
-                numa_sensitive_(false),
+                numa_sensitive_(0),
                 description_("local_queue_scheduler")
-=======
-                numa_sensitive_(0)
->>>>>>> 92606587
             {}
 
             init_parameter(std::size_t num_queues,
                     std::size_t max_queue_thread_count = max_thread_count,
-<<<<<<< HEAD
-                    bool numa_sensitive = false,
+                    std::size_t numa_sensitive = 0,
                     char const* description = "local_queue_scheduler")
-=======
-                    std::size_t numa_sensitive = 0)
->>>>>>> 92606587
               : num_queues_(num_queues),
                 max_queue_thread_count_(max_queue_thread_count),
                 numa_sensitive_(numa_sensitive),
@@ -105,12 +97,8 @@
 
             std::size_t num_queues_;
             std::size_t max_queue_thread_count_;
-<<<<<<< HEAD
-            bool numa_sensitive_;
+            std::size_t numa_sensitive_;
             char const* description_;
-=======
-            std::size_t numa_sensitive_;
->>>>>>> 92606587
         };
         typedef init_parameter init_parameter_type;
 
