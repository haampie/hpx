--- conflicted
+++ resolved
@@ -90,12 +90,8 @@
         }
 
         template <typename Handler, typename ParcelPostprocess>
-<<<<<<< HEAD
-        void async_write(Handler && handler, ParcelPostprocess && parcel_postprocess)
-=======
-        void async_write(Handler handler, ParcelPostprocess parcel_postprocess,
-            parcel && p)
->>>>>>> c4ec377f
+        void async_write(Handler && handler,
+            ParcelPostprocess && parcel_postprocess)
         {
             HPX_ASSERT(!buffer_.data_.empty());
 
