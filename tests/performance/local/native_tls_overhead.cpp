//  Copyright (c) 2011 Bryce Adelstein-Lelbach
//
//  Distributed under the Boost Software License, Version 1.0. (See accompanying
//  file LICENSE_1_0.txt or copy at http://www.boost.org/LICENSE_1_0.txt)

#include <iostream>

#include <hpx/config.hpp>

#include <boost/config.hpp>
#include <boost/cstdint.hpp>
#include <boost/format.hpp>
#include <boost/thread/thread.hpp>
#include <boost/thread/tss.hpp>
#include <boost/thread/barrier.hpp>
#include <boost/program_options.hpp>

#include <hpx/util/high_resolution_timer.hpp>

<<<<<<< HEAD
#if defined(_GLIBCXX_HAVE_TLS)
    #define HPX_NATIVE_TLS __thread
#elif defined(HPX_WINDOWS)
    #define HPX_NATIVE_TLS __declspec(thread)
#elif defined(__FreeBSD__) || (defined(__APPLE__) && defined(__MACH__))
    #define HPX_NATIVE_TLS __thread
#else
    #error Unsupported platform.
=======
#if defined(__has_feature)
#  if __has_feature(cxx_thread_local)
#    define HPX_NATIVE_TLS thread_local
#  endif
#endif

#if !defined(HPX_NATIVE_TLS)
#  if defined(_GLIBCXX_HAVE_TLS)
#    define HPX_NATIVE_TLS __thread
#  elif defined(BOOST_WINDOWS)
#    define HPX_NATIVE_TLS __declspec(thread)
#  elif defined(__FreeBSD__) || (defined(__APPLE__) && defined(__MACH__))
#    define HPX_NATIVE_TLS __thread
#  else
#    error Unsupported platform.
#  endif
>>>>>>> 17168bd9
#endif

using boost::program_options::variables_map;
using boost::program_options::options_description;
using boost::program_options::value;
using boost::program_options::store;
using boost::program_options::command_line_parser;
using boost::program_options::notify;

using hpx::util::high_resolution_timer;

///////////////////////////////////////////////////////////////////////////////
// thread local globals
static HPX_NATIVE_TLS double* global_scratch;

///////////////////////////////////////////////////////////////////////////////
inline void worker(
    boost::barrier& b
  , boost::uint64_t updates
    )
{
    b.wait();

    for (double i = 0.; i < updates; ++i)
    {
        global_scratch = new double;

        *global_scratch += 1. / (2. * i * (*global_scratch) + 1.);

        delete global_scratch;
    }
}

///////////////////////////////////////////////////////////////////////////////
int main(
    int argc
  , char** argv
    )
{
    ///////////////////////////////////////////////////////////////////////////
    // parse command line
    variables_map vm;

    options_description cmdline("Usage: " HPX_APPLICATION_STRING " [options]");

    boost::uint32_t threads, updates;

    cmdline.add_options()
        ( "help,h"
        , "print out program usage (this message)")

        ( "threads,t"
        , value<boost::uint32_t>(&threads)->default_value(1),
         "number of OS-threads")

        ( "updates,u"
        , value<boost::uint32_t>(&updates)->default_value(1 << 22)
        , "updates made to the TLS variable per OS-thread")

        ( "csv"
        , "output results as csv (format: updates,OS-threads,duration)")
        ;
    ;

    store(command_line_parser(argc, argv).options(cmdline).run(), vm);

    notify(vm);

    ///////////////////////////////////////////////////////////////////////////
    // print help screen
    if (vm.count("help"))
    {
        std::cout << cmdline;
        return 0;
    }

    ///////////////////////////////////////////////////////////////////////////
    // run the test
    boost::thread_group workers;

    boost::barrier b(threads);

    high_resolution_timer t;

    for (boost::uint32_t i = 0; i != threads; ++i)
        workers.add_thread(new boost::thread(worker, boost::ref(b), updates));

    workers.join_all();

    const double duration = t.elapsed();

    ///////////////////////////////////////////////////////////////////////////
    // output results
    if (vm.count("csv"))
        std::cout << ( boost::format("%1%,%2%,%3%\n")
                     % updates
                     % threads
                     % duration);
    else
        std::cout << ( boost::format("ran %1% updates per OS-thread on %2% "
                                     "OS-threads in %3% seconds\n")
                     % updates
                     % threads
                     % duration);
}
<|MERGE_RESOLUTION|>--- conflicted
+++ resolved
@@ -17,16 +17,6 @@
 
 #include <hpx/util/high_resolution_timer.hpp>
 
-<<<<<<< HEAD
-#if defined(_GLIBCXX_HAVE_TLS)
-    #define HPX_NATIVE_TLS __thread
-#elif defined(HPX_WINDOWS)
-    #define HPX_NATIVE_TLS __declspec(thread)
-#elif defined(__FreeBSD__) || (defined(__APPLE__) && defined(__MACH__))
-    #define HPX_NATIVE_TLS __thread
-#else
-    #error Unsupported platform.
-=======
 #if defined(__has_feature)
 #  if __has_feature(cxx_thread_local)
 #    define HPX_NATIVE_TLS thread_local
@@ -36,14 +26,13 @@
 #if !defined(HPX_NATIVE_TLS)
 #  if defined(_GLIBCXX_HAVE_TLS)
 #    define HPX_NATIVE_TLS __thread
-#  elif defined(BOOST_WINDOWS)
+#  elif defined(HPX_WINDOWS)
 #    define HPX_NATIVE_TLS __declspec(thread)
 #  elif defined(__FreeBSD__) || (defined(__APPLE__) && defined(__MACH__))
 #    define HPX_NATIVE_TLS __thread
 #  else
 #    error Unsupported platform.
 #  endif
->>>>>>> 17168bd9
 #endif
 
 using boost::program_options::variables_map;
